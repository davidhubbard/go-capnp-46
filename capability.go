--- conflicted
+++ resolved
@@ -519,38 +519,13 @@
 // Resolve only returns an error if the context is canceled; it returns nil even
 // if the capability resolves to an error.
 func (c Client) Resolve(ctx context.Context) error {
-<<<<<<< HEAD
-	h, _, released := c.startCall()
+	h, resolved, released := c.startCall()
 	defer h.Release()
 	if released {
 		return errors.New("cannot resolve released client")
-=======
-	for {
-		h, resolved, released := c.startCall()
-		defer h.Release()
-		if released {
-			return errors.New("cannot resolve released client")
-		}
-
-		if resolved {
-			return nil
-		}
-
-		r, ok := h.Value().resolution.Get()
-		if !ok {
-			return nil
-		}
-
-		resolvedCh := mutex.With1(r, func(s *resolveState) <-chan struct{} {
-			return s.resolved
-		})
-
-		select {
-		case <-resolvedCh:
-		case <-ctx.Done():
-			return ctx.Err()
-		}
->>>>>>> ad585500
+	}
+	if resolved {
+		return nil
 	}
 	h, err := resolveClientHook(ctx, h)
 	h.Release()
