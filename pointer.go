package capnp

// A Ptr is a reference to a Cap'n Proto struct, list, or interface.
// The zero value is a null pointer.
type Ptr struct {
	seg        *Segment
	off        Address
	lenOrCap   uint32
	size       ObjectSize
	depthLimit uint
	flags      ptrFlags
}

// Struct converts p to a Struct. If p does not hold a Struct pointer,
// the zero value is returned.
func (p Ptr) Struct() Struct {
	if p.flags.ptrType() != structPtrType {
		return Struct{}
	}
	return Struct{
		seg:        p.seg,
		off:        p.off,
		size:       p.size,
		flags:      p.flags.structFlags(),
		depthLimit: p.depthLimit,
	}
}

// StructDefault attempts to convert p into a struct, reading the
// default value from def if p is not a struct.
func (p Ptr) StructDefault(def []byte) (Struct, error) {
	s := p.Struct()
	if s.seg == nil {
		if def == nil {
			return Struct{}, nil
		}
		defp, err := unmarshalDefault(def)
		if err != nil {
			return Struct{}, err
		}
		return defp.Struct(), nil
	}
	return s, nil
}

// List converts p to a List. If p does not hold a List pointer,
// the zero value is returned.
func (p Ptr) List() List {
	if p.flags.ptrType() != listPtrType {
		return List{}
	}
	return List{
		seg:        p.seg,
		off:        p.off,
		length:     int32(p.lenOrCap),
		size:       p.size,
		flags:      p.flags.listFlags(),
		depthLimit: p.depthLimit,
	}
}

// ListDefault attempts to convert p into a list, reading the default
// value from def if p is not a list.
func (p Ptr) ListDefault(def []byte) (List, error) {
	l := p.List()
	if l.seg == nil {
		if def == nil {
			return List{}, nil
		}
		defp, err := unmarshalDefault(def)
		if err != nil {
			return List{}, err
		}
		return defp.List(), nil
	}
	return l, nil
}

// Interface converts p to an Interface. If p does not hold a List
// pointer, the zero value is returned.
func (p Ptr) Interface() Interface {
	if p.flags.ptrType() != interfacePtrType {
		return Interface{}
	}
	return Interface{
		seg: p.seg,
		cap: CapabilityID(p.lenOrCap),
	}
}

// Text attempts to convert p into Text, returning an empty string if
// p is not a valid 1-byte list pointer.
func (p Ptr) Text() string {
	b, ok := p.text()
	if !ok {
		return ""
	}
	return string(b)
}

// TextDefault attempts to convert p into Text, returning def if p is
// not a valid 1-byte list pointer.
func (p Ptr) TextDefault(def string) string {
	b, ok := p.text()
	if !ok {
		return def
	}
	return string(b)
}

// TextBytes attempts to convert p into Text, returning nil if p is not
// a valid 1-byte list pointer.  It returns a slice directly into the
// segment.
func (p Ptr) TextBytes() []byte {
	b, ok := p.text()
	if !ok {
		return nil
	}
	return b
}

// TextBytesDefault attempts to convert p into Text, returning def if p
// is not a valid 1-byte list pointer.  It returns a slice directly into
// the segment.
func (p Ptr) TextBytesDefault(def string) []byte {
	b, ok := p.text()
	if !ok {
		return []byte(def)
	}
	return b
}

func (p Ptr) text() (b []byte, ok bool) {
	if !isOneByteList(p) {
		return nil, false
	}
	l := p.List()
	b = l.seg.slice(l.off, Size(l.length))
	if len(b) == 0 || b[len(b)-1] != 0 {
		// Text must be null-terminated.
		return nil, false
	}
	return b[:len(b)-1 : len(b)], true
}

// Data attempts to convert p into Data, returning nil if p is not a
// valid 1-byte list pointer.
func (p Ptr) Data() []byte {
	return p.DataDefault(nil)
}

// DataDefault attempts to convert p into Data, returning def if p is
// not a valid 1-byte list pointer.
func (p Ptr) DataDefault(def []byte) []byte {
	if !isOneByteList(p) {
		return def
	}
	l := p.List()
	b := l.seg.slice(l.off, Size(l.length))
	if b == nil {
		return def
	}
	return b
}

// IsValid reports whether p is valid.
func (p Ptr) IsValid() bool {
	return p.seg != nil
}

// Segment returns the segment that the referenced data is stored in
// or nil if the pointer is invalid.
func (p Ptr) Segment() *Segment {
	return p.seg
}

// Message returns the message the referenced data is stored in or nil
// if the pointer is invalid.
func (p Ptr) Message() *Message {
	if p.seg == nil {
		return nil
	}
	return p.seg.msg
}

// Default returns p if it is valid, otherwise it unmarshals def.
func (p Ptr) Default(def []byte) (Ptr, error) {
	if !p.IsValid() {
		return unmarshalDefault(def)
	}
	return p, nil
}

// SamePtr reports whether p and q refer to the same object.
func SamePtr(p, q Ptr) bool {
	return p.seg == q.seg && p.off == q.off
}

<<<<<<< HEAD
=======
// A value that implements Pointer is a reference to a Cap'n Proto object.
//
// Deprecated: Using this type introduces an unnecessary allocation.
// Use Ptr instead.
type Pointer interface {
	// Segment returns the segment this pointer points into.
	// If nil, then this is an invalid pointer.
	Segment() *Segment

	// HasData reports whether the object referenced by the pointer has
	// non-zero size.
	HasData() bool

	// underlying returns a Pointer that is one of a Struct, a List, or an
	// Interface.
	underlying() Pointer
}

// IsValid reports whether p is valid.
//
// Deprecated: Use Ptr.IsValid instead.
func IsValid(p Pointer) bool {
	return p != nil && p.Segment() != nil
}

// HasData reports whether p has non-zero size.
//
// Deprecated: There are usually better ways to determine this
// information: length of a list, checking fields, or using HasFoo
// accessors.
func HasData(p Pointer) bool {
	return IsValid(p) && p.HasData()
}

// PointerDefault returns p if it is valid, otherwise it unmarshals def.
//
// Deprecated: Use Ptr.Default.
func PointerDefault(p Pointer, def []byte) (Pointer, error) {
	pp, err := toPtr(p).Default(def)
	return pp.toPointer(), err
}

>>>>>>> 243bfedb
func unmarshalDefault(def []byte) (Ptr, error) {
	msg, err := Unmarshal(def)
	if err != nil {
		return Ptr{}, err
	}
	p, err := msg.Root()
	if err != nil {
		return Ptr{}, err
	}
	return p, nil
}

type ptrFlags uint8

const interfacePtrFlag ptrFlags = interfacePtrType << 6

func structPtrFlag(f structFlags) ptrFlags {
	return structPtrType<<6 | ptrFlags(f)&ptrLowerMask
}

func listPtrFlag(f listFlags) ptrFlags {
	return listPtrType<<6 | ptrFlags(f)&ptrLowerMask
}

const (
	structPtrType = iota
	listPtrType
	interfacePtrType
)

func (f ptrFlags) ptrType() int {
	return int(f >> 6)
}

const ptrLowerMask ptrFlags = 0x3f

func (f ptrFlags) listFlags() listFlags {
	return listFlags(f & ptrLowerMask)
}

func (f ptrFlags) structFlags() structFlags {
	return structFlags(f & ptrLowerMask)
}<|MERGE_RESOLUTION|>--- conflicted
+++ resolved
@@ -196,51 +196,6 @@
 	return p.seg == q.seg && p.off == q.off
 }
 
-<<<<<<< HEAD
-=======
-// A value that implements Pointer is a reference to a Cap'n Proto object.
-//
-// Deprecated: Using this type introduces an unnecessary allocation.
-// Use Ptr instead.
-type Pointer interface {
-	// Segment returns the segment this pointer points into.
-	// If nil, then this is an invalid pointer.
-	Segment() *Segment
-
-	// HasData reports whether the object referenced by the pointer has
-	// non-zero size.
-	HasData() bool
-
-	// underlying returns a Pointer that is one of a Struct, a List, or an
-	// Interface.
-	underlying() Pointer
-}
-
-// IsValid reports whether p is valid.
-//
-// Deprecated: Use Ptr.IsValid instead.
-func IsValid(p Pointer) bool {
-	return p != nil && p.Segment() != nil
-}
-
-// HasData reports whether p has non-zero size.
-//
-// Deprecated: There are usually better ways to determine this
-// information: length of a list, checking fields, or using HasFoo
-// accessors.
-func HasData(p Pointer) bool {
-	return IsValid(p) && p.HasData()
-}
-
-// PointerDefault returns p if it is valid, otherwise it unmarshals def.
-//
-// Deprecated: Use Ptr.Default.
-func PointerDefault(p Pointer, def []byte) (Pointer, error) {
-	pp, err := toPtr(p).Default(def)
-	return pp.toPointer(), err
-}
-
->>>>>>> 243bfedb
 func unmarshalDefault(def []byte) (Ptr, error) {
 	msg, err := Unmarshal(def)
 	if err != nil {
